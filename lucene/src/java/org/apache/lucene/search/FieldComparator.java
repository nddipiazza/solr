package org.apache.lucene.search;

/**
 * Licensed to the Apache Software Foundation (ASF) under one or more
 * contributor license agreements.  See the NOTICE file distributed with
 * this work for additional information regarding copyright ownership.
 * The ASF licenses this file to You under the Apache License, Version 2.0
 * (the "License"); you may not use this file except in compliance with
 * the License.  You may obtain a copy of the License at
 *
 *     http://www.apache.org/licenses/LICENSE-2.0
 *
 * Unless required by applicable law or agreed to in writing, software
 * distributed under the License is distributed on an "AS IS" BASIS,
 * WITHOUT WARRANTIES OR CONDITIONS OF ANY KIND, either express or implied.
 * See the License for the specific language governing permissions and
 * limitations under the License.
 */

import java.io.IOException;
import java.text.Collator;
import java.util.Locale;

<<<<<<< HEAD
import org.apache.lucene.index.IndexReader;
import org.apache.lucene.index.values.DocValues.Source;
=======
import org.apache.lucene.index.IndexReader.AtomicReaderContext;
import org.apache.lucene.search.FieldCache.DocTermsIndex;
>>>>>>> c9c56947
import org.apache.lucene.search.FieldCache.DocTerms;
import org.apache.lucene.search.FieldCache.DocTermsIndex;
import org.apache.lucene.search.cache.ByteValuesCreator;
import org.apache.lucene.search.cache.CachedArray;
import org.apache.lucene.search.cache.CachedArrayCreator;
import org.apache.lucene.search.cache.DoubleValuesCreator;
import org.apache.lucene.search.cache.FloatValuesCreator;
import org.apache.lucene.search.cache.IntValuesCreator;
import org.apache.lucene.search.cache.LongValuesCreator;
import org.apache.lucene.search.cache.ShortValuesCreator;
import org.apache.lucene.search.cache.CachedArray.ByteValues;
import org.apache.lucene.search.cache.CachedArray.DoubleValues;
import org.apache.lucene.search.cache.CachedArray.FloatValues;
import org.apache.lucene.search.cache.CachedArray.IntValues;
import org.apache.lucene.search.cache.CachedArray.LongValues;
import org.apache.lucene.search.cache.CachedArray.ShortValues;
import org.apache.lucene.util.Bits;
import org.apache.lucene.util.BytesRef;
import org.apache.lucene.util.packed.Direct16;
import org.apache.lucene.util.packed.Direct32;
import org.apache.lucene.util.packed.Direct8;
import org.apache.lucene.util.packed.PackedInts;

/**
 * Expert: a FieldComparator compares hits so as to determine their
 * sort order when collecting the top results with {@link
 * TopFieldCollector}.  The concrete public FieldComparator
 * classes here correspond to the SortField types.
 *
 * <p>This API is designed to achieve high performance
 * sorting, by exposing a tight interaction with {@link
 * FieldValueHitQueue} as it visits hits.  Whenever a hit is
 * competitive, it's enrolled into a virtual slot, which is
 * an int ranging from 0 to numHits-1.  The {@link
 * FieldComparator} is made aware of segment transitions
 * during searching in case any internal state it's tracking
 * needs to be recomputed during these transitions.</p>
 *
 * <p>A comparator must define these functions:</p>
 *
 * <ul>
 *
 *  <li> {@link #compare} Compare a hit at 'slot a'
 *       with hit 'slot b'.
 *
 *  <li> {@link #setBottom} This method is called by
 *       {@link FieldValueHitQueue} to notify the
 *       FieldComparator of the current weakest ("bottom")
 *       slot.  Note that this slot may not hold the weakest
 *       value according to your comparator, in cases where
 *       your comparator is not the primary one (ie, is only
 *       used to break ties from the comparators before it).
 *
 *  <li> {@link #compareBottom} Compare a new hit (docID)
 *       against the "weakest" (bottom) entry in the queue.
 *
 *  <li> {@link #copy} Installs a new hit into the
 *       priority queue.  The {@link FieldValueHitQueue}
 *       calls this method when a new hit is competitive.
 *
 *  <li> {@link #setNextReader(IndexReader.AtomicReaderContext)} Invoked
 *       when the search is switching to the next segment.
 *       You may need to update internal state of the
 *       comparator, for example retrieving new values from
 *       the {@link FieldCache}.
 *
 *  <li> {@link #value} Return the sort value stored in
 *       the specified slot.  This is only called at the end
 *       of the search, in order to populate {@link
 *       FieldDoc#fields} when returning the top results.
 * </ul>
 *
 * @lucene.experimental
 */
public abstract class FieldComparator {

  /**
   * Compare hit at slot1 with hit at slot2.
   * 
   * @param slot1 first slot to compare
   * @param slot2 second slot to compare
   * @return any N < 0 if slot2's value is sorted after
   * slot1, any N > 0 if the slot2's value is sorted before
   * slot1 and 0 if they are equal
   */
  public abstract int compare(int slot1, int slot2);

  /**
   * Set the bottom slot, ie the "weakest" (sorted last)
   * entry in the queue.  When {@link #compareBottom} is
   * called, you should compare against this slot.  This
   * will always be called before {@link #compareBottom}.
   * 
   * @param slot the currently weakest (sorted last) slot in the queue
   */
  public abstract void setBottom(final int slot);

  /**
   * Compare the bottom of the queue with doc.  This will
   * only invoked after setBottom has been called.  This
   * should return the same result as {@link
   * #compare(int,int)}} as if bottom were slot1 and the new
   * document were slot 2.
   *    
   * <p>For a search that hits many results, this method
   * will be the hotspot (invoked by far the most
   * frequently).</p>
   * 
   * @param doc that was hit
   * @return any N < 0 if the doc's value is sorted after
   * the bottom entry (not competitive), any N > 0 if the
   * doc's value is sorted before the bottom entry and 0 if
   * they are equal.
   */
  public abstract int compareBottom(int doc) throws IOException;

  /**
   * This method is called when a new hit is competitive.
   * You should copy any state associated with this document
   * that will be required for future comparisons, into the
   * specified slot.
   * 
   * @param slot which slot to copy the hit to
   * @param doc docID relative to current reader
   */
  public abstract void copy(int slot, int doc) throws IOException;

  /**
   * Set a new {@link AtomicReaderContext}. All subsequent docIDs are relative to
   * the current reader (you must add docBase if you need to
   * map it to a top-level docID).
   * 
   * @param context current reader context
   * @return the comparator to use for this segment; most
   *   comparators can just return "this" to reuse the same
   *   comparator across segments
   * @throws IOException
   */
  public abstract FieldComparator setNextReader(AtomicReaderContext context) throws IOException;

  /** Sets the Scorer to use in case a document's score is
   *  needed.
   * 
   * @param scorer Scorer instance that you should use to
   * obtain the current hit's score, if necessary. */
  public void setScorer(Scorer scorer) {
    // Empty implementation since most comparators don't need the score. This
    // can be overridden by those that need it.
  }
  
  /**
   * Return the actual value in the slot.
   *
   * @param slot the value
   * @return value in this slot upgraded to Comparable
   */
  public abstract Comparable<?> value(int slot);

    

  public static abstract class NumericComparator<T extends CachedArray> extends FieldComparator {
    protected final CachedArrayCreator<T> creator;
    protected T cached;
    protected final boolean checkMissing;
    protected Bits valid;
    
    public NumericComparator( CachedArrayCreator<T> c, boolean checkMissing ) {
      this.creator = c;
      this.checkMissing = checkMissing;
    }

    protected FieldComparator setup(T cached) {
      this.cached = cached;
      if (checkMissing)
        valid = cached.valid;
      return this;
    }
  }

  /** Parses field's values as byte (using {@link
   *  FieldCache#getBytes} and sorts by ascending value */
  public static final class ByteComparator extends NumericComparator<ByteValues> {
    private byte[] docValues;
    private final byte[] values;
    private final byte missingValue;
    private byte bottom;

    ByteComparator(int numHits, ByteValuesCreator creator, Byte missingValue ) {
      super( creator, missingValue!=null );
      values = new byte[numHits];
      this.missingValue = checkMissing
         ? missingValue.byteValue() : 0;
    }

    @Override
    public int compare(int slot1, int slot2) {
      return values[slot1] - values[slot2];
    }

    @Override
    public int compareBottom(int doc) {
      byte v2 = docValues[doc];
      if (valid != null && v2==0 && !valid.get(doc))
        v2 = missingValue;

      return bottom - v2;
    }

    @Override
    public void copy(int slot, int doc) {
      byte v2 = docValues[doc];
      if (valid != null && v2==0 && !valid.get(doc))
        v2 = missingValue;

      values[slot] = v2;
    }

    @Override
    public FieldComparator setNextReader(AtomicReaderContext context) throws IOException {
      setup(FieldCache.DEFAULT.getBytes(context.reader, creator.field, creator));
      docValues = cached.values;
      return this;
    }
    
    @Override
    public void setBottom(final int bottom) {
      this.bottom = values[bottom];
    }

    @Override
    public Comparable<?> value(int slot) {
      return Byte.valueOf(values[slot]);
    }
  }

  
  /** Parses field's values as double (using {@link
   *  FieldCache#getDoubles} and sorts by ascending value */
  public static final class DoubleComparator extends NumericComparator<DoubleValues> {
    private double[] docValues;
    private final double[] values;
    private final double missingValue;
    private double bottom;


    DoubleComparator(int numHits, DoubleValuesCreator creator, Double missingValue ) {
      super( creator, missingValue != null );
      values = new double[numHits];
      this.missingValue = checkMissing
        ? missingValue.doubleValue() : 0;
    }

    @Override
    public int compare(int slot1, int slot2) {
      final double v1 = values[slot1];
      final double v2 = values[slot2];
      if (v1 > v2) {
        return 1;
      } else if (v1 < v2) {
        return -1;
      } else {
        return 0;
      }
    }

    @Override
    public int compareBottom(int doc) {
      double v2 = docValues[doc];
      if (valid != null && v2==0 && !valid.get(doc))
        v2 = missingValue;

      if (bottom > v2) {
        return 1;
      } else if (bottom < v2) {
        return -1;
      } else {
        return 0;
      }
    }

    @Override
    public void copy(int slot, int doc) {
      double v2 = docValues[doc];
      if (valid != null && v2==0 && !valid.get(doc))
        v2 = missingValue;

      values[slot] = v2;
    }

    @Override
    public FieldComparator setNextReader(AtomicReaderContext context) throws IOException {
      setup(FieldCache.DEFAULT.getDoubles(context.reader, creator.field, creator));
      docValues = cached.values;
      return this;
    }
    
    @Override
    public void setBottom(final int bottom) {
      this.bottom = values[bottom];
    }

    @Override
    public Comparable<?> value(int slot) {
      return Double.valueOf(values[slot]);
    }
  }

  /** Uses float index values to sort by ascending value */
  public static final class FloatDocValuesComparator extends FieldComparator {
    private final double[] values;
    private Source currentReaderValues;
    private final String field;
    private double bottom;

    FloatDocValuesComparator(int numHits, String field) {
      values = new double[numHits];
      this.field = field;
    }

    @Override
    public int compare(int slot1, int slot2) {
      final double v1 = values[slot1];
      final double v2 = values[slot2];
      if (v1 > v2) {
        return 1;
      } else if (v1 < v2) {
        return -1;
      } else {
        return 0;
      }
    }

    @Override
    public int compareBottom(int doc) {
      final double v2 = currentReaderValues.getFloat(doc);
      if (bottom > v2) {
        return 1;
      } else if (bottom < v2) {
        return -1;
      } else {
        return 0;
      }
    }

    @Override
    public void copy(int slot, int doc) {
      values[slot] = currentReaderValues.getFloat(doc);
    }

    @Override
    public FieldComparator setNextReader(IndexReader reader, int docBase) throws IOException {
      currentReaderValues = reader.docValues(field).getSource();
      return this;
    }
    
    @Override
    public void setBottom(final int bottom) {
      this.bottom = values[bottom];
    }

    @Override
    public Comparable<Double> value(int slot) {
      return Double.valueOf(values[slot]);
    }
  }

  /** Parses field's values as float (using {@link
   *  FieldCache#getFloats} and sorts by ascending value */
  public static final class FloatComparator extends NumericComparator<FloatValues> {
    private float[] docValues;
    private final float[] values;
    private final float missingValue;
    private float bottom;

    FloatComparator(int numHits, FloatValuesCreator creator, Float missingValue ) {
      super( creator, missingValue != null );
      values = new float[numHits];
      this.missingValue = checkMissing
        ? missingValue.floatValue() : 0;
    }
    
    @Override
    public int compare(int slot1, int slot2) {
      // TODO: are there sneaky non-branch ways to compute
      // sign of float?
      final float v1 = values[slot1];
      final float v2 = values[slot2];
      if (v1 > v2) {
        return 1;
      } else if (v1 < v2) {
        return -1;
      } else {
        return 0;
      }
    }

    @Override
    public int compareBottom(int doc) {
      // TODO: are there sneaky non-branch ways to compute sign of float?
      float v2 = docValues[doc];
      if (valid != null && v2==0 && !valid.get(doc))
        v2 = missingValue;

      
      if (bottom > v2) {
        return 1;
      } else if (bottom < v2) {
        return -1;
      } else {
        return 0;
      }
    }

    @Override
    public void copy(int slot, int doc) {
      float v2 = docValues[doc];
      if (valid != null && v2==0 && !valid.get(doc))
        v2 = missingValue;

      values[slot] = v2;
    }

    @Override
    public FieldComparator setNextReader(AtomicReaderContext context) throws IOException {
      setup(FieldCache.DEFAULT.getFloats(context.reader, creator.field, creator));
      docValues = cached.values;
      return this;
    }
    
    @Override
    public void setBottom(final int bottom) {
      this.bottom = values[bottom];
    }

    @Override
    public Comparable<?> value(int slot) {
      return Float.valueOf(values[slot]);
    }
  }

  /** Parses field's values as short (using {@link
   *  FieldCache#getShorts} and sorts by ascending value */
  public static final class ShortComparator extends NumericComparator<ShortValues> {
    private short[] docValues;
    private final short[] values;
    private short bottom;
    private final short missingValue;

    ShortComparator(int numHits, ShortValuesCreator creator, Short missingValue ) {
      super( creator, missingValue != null );
      values = new short[numHits];
      this.missingValue = checkMissing
        ? missingValue.shortValue() : 0;
    }

    @Override
    public int compare(int slot1, int slot2) {
      return values[slot1] - values[slot2];
    }

    @Override
    public int compareBottom(int doc) {
      short v2 = docValues[doc];
      if (valid != null && v2==0 && !valid.get(doc))
        v2 = missingValue;

      return bottom - v2;
    }

    @Override
    public void copy(int slot, int doc) {
      short v2 = docValues[doc];
      if (valid != null && v2==0 && !valid.get(doc))
        v2 = missingValue;

      values[slot] = v2;
    }

    @Override
    public FieldComparator setNextReader(AtomicReaderContext context) throws IOException {
      setup( FieldCache.DEFAULT.getShorts(context.reader, creator.field, creator));
      docValues = cached.values;
      return this;
    }

    @Override
    public void setBottom(final int bottom) {
      this.bottom = values[bottom];
    }

    @Override
    public Comparable<?> value(int slot) {
      return Short.valueOf(values[slot]);
    }
  }

  /** Parses field's values as int (using {@link
   *  FieldCache#getInts} and sorts by ascending value */
  public static final class IntComparator extends NumericComparator<IntValues> {
    private int[] docValues;
    private final int[] values;
    private int bottom;                           // Value of bottom of queue
    final int missingValue;
    
    IntComparator(int numHits, IntValuesCreator creator, Integer missingValue ) {
      super( creator, missingValue != null );
      values = new int[numHits];
      this.missingValue = checkMissing
        ? missingValue.intValue() : 0;
    }
        
    @Override
    public int compare(int slot1, int slot2) {
      // TODO: there are sneaky non-branch ways to compute
      // -1/+1/0 sign
      // Cannot return values[slot1] - values[slot2] because that
      // may overflow
      final int v1 = values[slot1];
      final int v2 = values[slot2];
      if (v1 > v2) {
        return 1;
      } else if (v1 < v2) {
        return -1;
      } else {
        return 0;
      }
    }

    @Override
    public int compareBottom(int doc) {
      // TODO: there are sneaky non-branch ways to compute
      // -1/+1/0 sign
      // Cannot return bottom - values[slot2] because that
      // may overflow
      int v2 = docValues[doc];
      if (valid != null && v2==0 && !valid.get(doc))
        v2 = missingValue;

      if (bottom > v2) {
        return 1;
      } else if (bottom < v2) {
        return -1;
      } else {
        return 0;
      }
    }

    @Override
    public void copy(int slot, int doc) {
      int v2 = docValues[doc];
      if (valid != null && v2==0 && !valid.get(doc))
        v2 = missingValue;

      values[slot] = v2;
    }

    @Override
    public FieldComparator setNextReader(AtomicReaderContext context) throws IOException {
      setup(FieldCache.DEFAULT.getInts(context.reader, creator.field, creator));
      docValues = cached.values;
      return this;
    }
    
    @Override
    public void setBottom(final int bottom) {
      this.bottom = values[bottom];
    }

    @Override
    public Comparable<?> value(int slot) {
      return Integer.valueOf(values[slot]);
    }
  }

  /** Loads int index values and sorts by ascending value. */
  public static final class IntDocValuesComparator extends FieldComparator {
    private final long[] values;
    private Source currentReaderValues;
    private final String field;
    private long bottom;

    IntDocValuesComparator(int numHits, String field) {
      values = new long[numHits];
      this.field = field;
    }

    @Override
    public int compare(int slot1, int slot2) {
      // TODO: there are sneaky non-branch ways to compute
      // -1/+1/0 sign
      final long v1 = values[slot1];
      final long v2 = values[slot2];
      if (v1 > v2) {
        return 1;
      } else if (v1 < v2) {
        return -1;
      } else {
        return 0;
      }
    }

    @Override
    public int compareBottom(int doc) {
      // TODO: there are sneaky non-branch ways to compute
      // -1/+1/0 sign
      final long v2 = currentReaderValues.getInt(doc);
      if (bottom > v2) {
        return 1;
      } else if (bottom < v2) {
        return -1;
      } else {
        return 0;
      }
    }

    @Override
    public void copy(int slot, int doc) {
      values[slot] = currentReaderValues.getInt(doc);
    }

    @Override
    public FieldComparator setNextReader(IndexReader reader, int docBase) throws IOException {
      currentReaderValues = reader.docValues(field).getSource();
      return this;
    }
    
    @Override
    public void setBottom(final int bottom) {
      this.bottom = values[bottom];
    }

    @Override
    public Comparable<Long> value(int slot) {
      return Long.valueOf(values[slot]);
    }
  }

  /** Parses field's values as long (using {@link
   *  FieldCache#getLongs} and sorts by ascending value */
  public static final class LongComparator extends NumericComparator<LongValues> {
    private long[] docValues;
    private final long[] values;
    private long bottom;
    private final long missingValue;

    LongComparator(int numHits, LongValuesCreator creator, Long missingValue ) {
      super( creator, missingValue != null );
      values = new long[numHits];
      this.missingValue = checkMissing
        ? missingValue.longValue() : 0;
    }
    
    @Override
    public int compare(int slot1, int slot2) {
      // TODO: there are sneaky non-branch ways to compute
      // -1/+1/0 sign
      final long v1 = values[slot1];
      final long v2 = values[slot2];
      if (v1 > v2) {
        return 1;
      } else if (v1 < v2) {
        return -1;
      } else {
        return 0;
      }
    }

    @Override
    public int compareBottom(int doc) {
      // TODO: there are sneaky non-branch ways to compute
      // -1/+1/0 sign
      long v2 = docValues[doc];
      if (valid != null && v2==0 && !valid.get(doc))
        v2 = missingValue;

      
      if (bottom > v2) {
        return 1;
      } else if (bottom < v2) {
        return -1;
      } else {
        return 0;
      }
    }

    @Override
    public void copy(int slot, int doc) {
      long v2 = docValues[doc];
      if (valid != null && v2==0 && !valid.get(doc))
        v2 = missingValue;

      values[slot] = v2;
    }

    @Override
    public FieldComparator setNextReader(AtomicReaderContext context) throws IOException {
      setup(FieldCache.DEFAULT.getLongs(context.reader, creator.field, creator));
      docValues = cached.values;
      return this;
    }
    
    @Override
    public void setBottom(final int bottom) {
      this.bottom = values[bottom];
    }

    @Override
    public Comparable<?> value(int slot) {
      return Long.valueOf(values[slot]);
    }
  }

  /** Sorts by descending relevance.  NOTE: if you are
   *  sorting only by descending relevance and then
   *  secondarily by ascending docID, performance is faster
   *  using {@link TopScoreDocCollector} directly (which {@link
   *  IndexSearcher#search} uses when no {@link Sort} is
   *  specified). */
  public static final class RelevanceComparator extends FieldComparator {
    private final float[] scores;
    private float bottom;
    private Scorer scorer;
    
    RelevanceComparator(int numHits) {
      scores = new float[numHits];
    }

    @Override
    public int compare(int slot1, int slot2) {
      final float score1 = scores[slot1];
      final float score2 = scores[slot2];
      return score1 > score2 ? -1 : (score1 < score2 ? 1 : 0);
    }

    @Override
    public int compareBottom(int doc) throws IOException {
      float score = scorer.score();
      return bottom > score ? -1 : (bottom < score ? 1 : 0);
    }

    @Override
    public void copy(int slot, int doc) throws IOException {
      scores[slot] = scorer.score();
    }

    @Override
    public FieldComparator setNextReader(AtomicReaderContext context) {
      return this;
    }
    
    @Override
    public void setBottom(final int bottom) {
      this.bottom = scores[bottom];
    }

    @Override
    public void setScorer(Scorer scorer) {
      // wrap with a ScoreCachingWrappingScorer so that successive calls to
      // score() will not incur score computation over and over again.
      this.scorer = new ScoreCachingWrappingScorer(scorer);
    }
    
    @Override
    public Comparable<?> value(int slot) {
      return Float.valueOf(scores[slot]);
    }
  }



  /** Sorts by ascending docID */
  public static final class DocComparator extends FieldComparator {
    private final int[] docIDs;
    private int docBase;
    private int bottom;

    DocComparator(int numHits) {
      docIDs = new int[numHits];
    }

    @Override
    public int compare(int slot1, int slot2) {
      // No overflow risk because docIDs are non-negative
      return docIDs[slot1] - docIDs[slot2];
    }

    @Override
    public int compareBottom(int doc) {
      // No overflow risk because docIDs are non-negative
      return bottom - (docBase + doc);
    }

    @Override
    public void copy(int slot, int doc) {
      docIDs[slot] = docBase + doc;
    }

    @Override
    public FieldComparator setNextReader(AtomicReaderContext context) {
      // TODO: can we "map" our docIDs to the current
      // reader? saves having to then subtract on every
      // compare call
      this.docBase = context.docBase;
      return this;
    }
    
    @Override
    public void setBottom(final int bottom) {
      this.bottom = docIDs[bottom];
    }

    @Override
    public Comparable<?> value(int slot) {
      return Integer.valueOf(docIDs[slot]);
    }
  }
  
  
  /** Sorts by a field's value using the Collator for a
   *  given Locale.
   *
   * <p><b>WARNING</b>: this is likely very slow; you'll
   * get much better performance using the
   * CollationKeyAnalyzer or ICUCollationKeyAnalyzer. */
  public static final class StringComparatorLocale extends FieldComparator {

    private final String[] values;
    private DocTerms currentDocTerms;
    private final String field;
    final Collator collator;
    private String bottom;
    private final BytesRef tempBR = new BytesRef();

    StringComparatorLocale(int numHits, String field, Locale locale) {
      values = new String[numHits];
      this.field = field;
      collator = Collator.getInstance(locale);
    }

    @Override
    public int compare(int slot1, int slot2) {
      final String val1 = values[slot1];
      final String val2 = values[slot2];
      if (val1 == null) {
        if (val2 == null) {
          return 0;
        }
        return -1;
      } else if (val2 == null) {
        return 1;
      }
      return collator.compare(val1, val2);
    }

    @Override
    public int compareBottom(int doc) {
      final String val2 = currentDocTerms.getTerm(doc, tempBR).utf8ToString();
      if (bottom == null) {
        if (val2 == null) {
          return 0;
        }
        return -1;
      } else if (val2 == null) {
        return 1;
      }
      return collator.compare(bottom, val2);
    }

    @Override
    public void copy(int slot, int doc) {
      final BytesRef br = currentDocTerms.getTerm(doc, tempBR);
      if (br == null) {
        values[slot] = null;
      } else {
        values[slot] = br.utf8ToString();
      }
    }

    @Override
    public FieldComparator setNextReader(AtomicReaderContext context) throws IOException {
      currentDocTerms = FieldCache.DEFAULT.getTerms(context.reader, field);
      return this;
    }
    
    @Override
    public void setBottom(final int bottom) {
      this.bottom = values[bottom];
    }

    @Override
    public Comparable<?> value(int slot) {
      final String s = values[slot];
      return s == null ? null : new BytesRef(values[slot]);
    }
  }

  /** Sorts by field's natural Term sort order, using
   *  ordinals.  This is functionally equivalent to {@link
   *  TermValComparator}, but it first resolves the string
   *  to their relative ordinal positions (using the index
   *  returned by {@link FieldCache#getTermsIndex}), and
   *  does most comparisons using the ordinals.  For medium
   *  to large results, this comparator will be much faster
   *  than {@link TermValComparator}.  For very small
   *  result sets it may be slower. */
  public static final class TermOrdValComparator extends FieldComparator {
    /** @lucene.internal */
    final int[] ords;
    /** @lucene.internal */
    final BytesRef[] values;
    /** @lucene.internal */
    final int[] readerGen;

    /** @lucene.internal */
    int currentReaderGen = -1;
    private DocTermsIndex termsIndex;
    private final String field;

    /** @lucene.internal */
    int bottomSlot = -1;
    /** @lucene.internal */
    int bottomOrd;
    /** @lucene.internal */
    boolean bottomSameReader;
    /** @lucene.internal */
    BytesRef bottomValue;
    /** @lucene.internal */
    final BytesRef tempBR = new BytesRef();

    public TermOrdValComparator(int numHits, String field, int sortPos, boolean reversed) {
      ords = new int[numHits];
      values = new BytesRef[numHits];
      readerGen = new int[numHits];
      this.field = field;
    }

    @Override
    public int compare(int slot1, int slot2) {
      if (readerGen[slot1] == readerGen[slot2]) {
        return ords[slot1] - ords[slot2];
      }

      final BytesRef val1 = values[slot1];
      final BytesRef val2 = values[slot2];
      if (val1 == null) {
        if (val2 == null) {
          return 0;
        }
        return -1;
      } else if (val2 == null) {
        return 1;
      }
      return val1.compareTo(val2);
    }

    @Override
    public int compareBottom(int doc) {
      throw new UnsupportedOperationException();
    }

    @Override
    public void copy(int slot, int doc) {
      throw new UnsupportedOperationException();
    }

    /** Base class for specialized (per bit width of the
     * ords) per-segment comparator.  NOTE: this is messy;
     * we do this only because hotspot can't reliably inline
     * the underlying array access when looking up doc->ord
     * @lucene.internal
     */
    abstract class PerSegmentComparator extends FieldComparator {
      
      @Override
      public FieldComparator setNextReader(AtomicReaderContext context) throws IOException {
        return TermOrdValComparator.this.setNextReader(context);
      }

      @Override
      public int compare(int slot1, int slot2) {
        return TermOrdValComparator.this.compare(slot1, slot2);
      }

      @Override
      public void setBottom(final int bottom) {
        TermOrdValComparator.this.setBottom(bottom);
      }

      @Override
      public Comparable<?> value(int slot) {
        return TermOrdValComparator.this.value(slot);
      }
    }

    // Used per-segment when bit width of doc->ord is 8:
    private final class ByteOrdComparator extends PerSegmentComparator {
      private final byte[] readerOrds;
      private final DocTermsIndex termsIndex;
      private final int docBase;

      public ByteOrdComparator(byte[] readerOrds, DocTermsIndex termsIndex, int docBase) {
        this.readerOrds = readerOrds;
        this.termsIndex = termsIndex;
        this.docBase = docBase;
      }

      @Override
      public int compareBottom(int doc) {
        assert bottomSlot != -1;
        if (bottomSameReader) {
          // ord is precisely comparable, even in the equal case
          return bottomOrd - (readerOrds[doc]&0xFF);
        } else {
          // ord is only approx comparable: if they are not
          // equal, we can use that; if they are equal, we
          // must fallback to compare by value
          final int order = readerOrds[doc]&0xFF;
          final int cmp = bottomOrd - order;
          if (cmp != 0) {
            return cmp;
          }

          if (bottomValue == null) {
            if (order == 0) {
              // unset
              return 0;
            }
            // bottom wins
            return -1;
          } else if (order == 0) {
            // doc wins
            return 1;
          }
          termsIndex.lookup(order, tempBR);
          return bottomValue.compareTo(tempBR);
        }
      }

      @Override
      public void copy(int slot, int doc) {
        final int ord = readerOrds[doc]&0xFF;
        ords[slot] = ord;
        if (ord == 0) {
          values[slot] = null;
        } else {
          assert ord > 0;
          if (values[slot] == null) {
            values[slot] = new BytesRef();
          }
          termsIndex.lookup(ord, values[slot]);
        }
        readerGen[slot] = currentReaderGen;
      }
    }

    // Used per-segment when bit width of doc->ord is 16:
    private final class ShortOrdComparator extends PerSegmentComparator {
      private final short[] readerOrds;
      private final DocTermsIndex termsIndex;
      private final int docBase;

      public ShortOrdComparator(short[] readerOrds, DocTermsIndex termsIndex, int docBase) {
        this.readerOrds = readerOrds;
        this.termsIndex = termsIndex;
        this.docBase = docBase;
      }

      @Override
      public int compareBottom(int doc) {
        assert bottomSlot != -1;
        if (bottomSameReader) {
          // ord is precisely comparable, even in the equal case
          return bottomOrd - (readerOrds[doc]&0xFFFF);
        } else {
          // ord is only approx comparable: if they are not
          // equal, we can use that; if they are equal, we
          // must fallback to compare by value
          final int order = readerOrds[doc]&0xFFFF;
          final int cmp = bottomOrd - order;
          if (cmp != 0) {
            return cmp;
          }

          if (bottomValue == null) {
            if (order == 0) {
              // unset
              return 0;
            }
            // bottom wins
            return -1;
          } else if (order == 0) {
            // doc wins
            return 1;
          }
          termsIndex.lookup(order, tempBR);
          return bottomValue.compareTo(tempBR);
        }
      }

      @Override
      public void copy(int slot, int doc) {
        final int ord = readerOrds[doc]&0xFFFF;
        ords[slot] = ord;
        if (ord == 0) {
          values[slot] = null;
        } else {
          assert ord > 0;
          if (values[slot] == null) {
            values[slot] = new BytesRef();
          }
          termsIndex.lookup(ord, values[slot]);
        }
        readerGen[slot] = currentReaderGen;
      }
    }

    // Used per-segment when bit width of doc->ord is 32:
    private final class IntOrdComparator extends PerSegmentComparator {
      private final int[] readerOrds;
      private final DocTermsIndex termsIndex;
      private final int docBase;

      public IntOrdComparator(int[] readerOrds, DocTermsIndex termsIndex, int docBase) {
        this.readerOrds = readerOrds;
        this.termsIndex = termsIndex;
        this.docBase = docBase;
      }

      @Override
      public int compareBottom(int doc) {
        assert bottomSlot != -1;
        if (bottomSameReader) {
          // ord is precisely comparable, even in the equal case
          return bottomOrd - readerOrds[doc];
        } else {
          // ord is only approx comparable: if they are not
          // equal, we can use that; if they are equal, we
          // must fallback to compare by value
          final int order = readerOrds[doc];
          final int cmp = bottomOrd - order;
          if (cmp != 0) {
            return cmp;
          }

          if (bottomValue == null) {
            if (order == 0) {
              // unset
              return 0;
            }
            // bottom wins
            return -1;
          } else if (order == 0) {
            // doc wins
            return 1;
          }
          termsIndex.lookup(order, tempBR);
          return bottomValue.compareTo(tempBR);
        }
      }

      @Override
      public void copy(int slot, int doc) {
        final int ord = readerOrds[doc];
        ords[slot] = ord;
        if (ord == 0) {
          values[slot] = null;
        } else {
          assert ord > 0;
          if (values[slot] == null) {
            values[slot] = new BytesRef();
          }
          termsIndex.lookup(ord, values[slot]);
        }
        readerGen[slot] = currentReaderGen;
      }
    }

    // Used per-segment when bit width is not a native array
    // size (8, 16, 32):
    private final class AnyOrdComparator extends PerSegmentComparator {
      private final PackedInts.Reader readerOrds;
      private final DocTermsIndex termsIndex;
      private final int docBase;

      public AnyOrdComparator(PackedInts.Reader readerOrds, DocTermsIndex termsIndex, int docBase) {
        this.readerOrds = readerOrds;
        this.termsIndex = termsIndex;
        this.docBase = docBase;
      }

      @Override
      public int compareBottom(int doc) {
        assert bottomSlot != -1;
        if (bottomSameReader) {
          // ord is precisely comparable, even in the equal case
          return bottomOrd - (int) readerOrds.get(doc);
        } else {
          // ord is only approx comparable: if they are not
          // equal, we can use that; if they are equal, we
          // must fallback to compare by value
          final int order = (int) readerOrds.get(doc);
          final int cmp = bottomOrd - order;
          if (cmp != 0) {
            return cmp;
          }

          if (bottomValue == null) {
            if (order == 0) {
              // unset
              return 0;
            }
            // bottom wins
            return -1;
          } else if (order == 0) {
            // doc wins
            return 1;
          }
          termsIndex.lookup(order, tempBR);
          return bottomValue.compareTo(tempBR);
        }
      }

      @Override
      public void copy(int slot, int doc) {
        final int ord = (int) readerOrds.get(doc);
        ords[slot] = ord;
        if (ord == 0) {
          values[slot] = null;
        } else {
          assert ord > 0;
          if (values[slot] == null) {
            values[slot] = new BytesRef();
          }
          termsIndex.lookup(ord, values[slot]);
        }
        readerGen[slot] = currentReaderGen;
      }
    }

    @Override
    public FieldComparator setNextReader(AtomicReaderContext context) throws IOException {
      final int docBase = context.docBase;
      termsIndex = FieldCache.DEFAULT.getTermsIndex(context.reader, field);
      final PackedInts.Reader docToOrd = termsIndex.getDocToOrd();
      FieldComparator perSegComp;
      if (docToOrd instanceof Direct8) {
        perSegComp = new ByteOrdComparator(((Direct8) docToOrd).getArray(), termsIndex, docBase);
      } else if (docToOrd instanceof Direct16) {
        perSegComp = new ShortOrdComparator(((Direct16) docToOrd).getArray(), termsIndex, docBase);
      } else if (docToOrd instanceof Direct32) {
        perSegComp = new IntOrdComparator(((Direct32) docToOrd).getArray(), termsIndex, docBase);
      } else {
        perSegComp = new AnyOrdComparator(docToOrd, termsIndex, docBase);
      }

      currentReaderGen++;
      if (bottomSlot != -1) {
        perSegComp.setBottom(bottomSlot);
      }

      return perSegComp;
    }
    
    @Override
    public void setBottom(final int bottom) {
      bottomSlot = bottom;

      bottomValue = values[bottomSlot];
      if (currentReaderGen == readerGen[bottomSlot]) {
        bottomOrd = ords[bottomSlot];
        bottomSameReader = true;
      } else {
        if (bottomValue == null) {
          // 0 ord is null for all segments
          assert ords[bottomSlot] == 0;
          bottomOrd = 0;
          bottomSameReader = true;
          readerGen[bottomSlot] = currentReaderGen;
        } else {
          final int index = binarySearch(tempBR, termsIndex, bottomValue);
          if (index < 0) {
            bottomOrd = -index - 2;
            bottomSameReader = false;
          } else {
            bottomOrd = index;
            // exact value match
            bottomSameReader = true;
            readerGen[bottomSlot] = currentReaderGen;            
            ords[bottomSlot] = bottomOrd;
          }
        }
      }
    }

    @Override
    public Comparable<?> value(int slot) {
      return values[slot];
    }
  }

  /** Sorts by field's natural Term sort order.  All
   *  comparisons are done using BytesRef.compareTo, which is
   *  slow for medium to large result sets but possibly
   *  very fast for very small results sets. */
  public static final class TermValComparator extends FieldComparator {

    private BytesRef[] values;
    private DocTerms docTerms;
    private final String field;
    private BytesRef bottom;
    private final BytesRef tempBR = new BytesRef();

    TermValComparator(int numHits, String field) {
      values = new BytesRef[numHits];
      this.field = field;
    }

    @Override
    public int compare(int slot1, int slot2) {
      final BytesRef val1 = values[slot1];
      final BytesRef val2 = values[slot2];
      if (val1 == null) {
        if (val2 == null) {
          return 0;
        }
        return -1;
      } else if (val2 == null) {
        return 1;
      }

      return val1.compareTo(val2);
    }

    @Override
    public int compareBottom(int doc) {
      BytesRef val2 = docTerms.getTerm(doc, tempBR);
      if (bottom == null) {
        if (val2 == null) {
          return 0;
        }
        return -1;
      } else if (val2 == null) {
        return 1;
      }
      return bottom.compareTo(val2);
    }

    @Override
    public void copy(int slot, int doc) {
      if (values[slot] == null) {
        values[slot] = new BytesRef();
      }
      docTerms.getTerm(doc, values[slot]);
    }

    @Override
    public FieldComparator setNextReader(AtomicReaderContext context) throws IOException {
      docTerms = FieldCache.DEFAULT.getTerms(context.reader, field);
      return this;
    }
    
    @Override
    public void setBottom(final int bottom) {
      this.bottom = values[bottom];
    }

    @Override
    public Comparable<?> value(int slot) {
      return values[slot];
    }
  }

  final protected static int binarySearch(BytesRef br, DocTermsIndex a, BytesRef key) {
    return binarySearch(br, a, key, 1, a.numOrd()-1);
  }

  final protected static int binarySearch(BytesRef br, DocTermsIndex a, BytesRef key, int low, int high) {

    while (low <= high) {
      int mid = (low + high) >>> 1;
      BytesRef midVal = a.lookup(mid, br);
      int cmp;
      if (midVal != null) {
        cmp = midVal.compareTo(key);
      } else {
        cmp = -1;
      }

      if (cmp < 0)
        low = mid + 1;
      else if (cmp > 0)
        high = mid - 1;
      else
        return mid;
    }
    return -(low + 1);
  }
}<|MERGE_RESOLUTION|>--- conflicted
+++ resolved
@@ -21,13 +21,8 @@
 import java.text.Collator;
 import java.util.Locale;
 
-<<<<<<< HEAD
-import org.apache.lucene.index.IndexReader;
+import org.apache.lucene.index.IndexReader.AtomicReaderContext;
 import org.apache.lucene.index.values.DocValues.Source;
-=======
-import org.apache.lucene.index.IndexReader.AtomicReaderContext;
-import org.apache.lucene.search.FieldCache.DocTermsIndex;
->>>>>>> c9c56947
 import org.apache.lucene.search.FieldCache.DocTerms;
 import org.apache.lucene.search.FieldCache.DocTermsIndex;
 import org.apache.lucene.search.cache.ByteValuesCreator;
@@ -378,8 +373,8 @@
     }
 
     @Override
-    public FieldComparator setNextReader(IndexReader reader, int docBase) throws IOException {
-      currentReaderValues = reader.docValues(field).getSource();
+    public FieldComparator setNextReader(AtomicReaderContext context) throws IOException {
+      currentReaderValues = context.reader.docValues(field).getSource();
       return this;
     }
     
@@ -649,8 +644,8 @@
     }
 
     @Override
-    public FieldComparator setNextReader(IndexReader reader, int docBase) throws IOException {
-      currentReaderValues = reader.docValues(field).getSource();
+    public FieldComparator setNextReader(AtomicReaderContext context) throws IOException {
+      currentReaderValues = context.reader.docValues(field).getSource();
       return this;
     }
     
