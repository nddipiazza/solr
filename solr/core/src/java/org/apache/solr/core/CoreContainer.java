--- conflicted
+++ resolved
@@ -950,11 +950,7 @@
       });
 
       clusterSingletons.setReady();
-<<<<<<< HEAD
-      if (NodeRoles.Mode.PREFERRED.equals(nodeRoles.getRoleMode(NodeRoles.Role.OVERSEER))) {
-=======
       if (NodeRoles.MODE_PREFERRED.equals(nodeRoles.getRoleMode(NodeRoles.Role.OVERSEER))) {
->>>>>>> bf55ef08
         try {
           log.info("This node has been started as a preferred overseer");
           zkSys.getZkController().setPreferredOverseer();
