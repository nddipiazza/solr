--- conflicted
+++ resolved
@@ -104,18 +104,11 @@
   public static final String COLLECTIONS_ZKNODE = "/collections";
   public static final String LIVE_NODES_ZKNODE = "/live_nodes";
 
-<<<<<<< HEAD
-=======
   // TODO: Deprecate and remove support for roles.json in an upcoming release.
->>>>>>> bf55ef08
   /**
    * The following, node_roles and roles.json are for assigning roles to
    * nodes. The node_roles is the preferred way (using -Dsolr.node.roles param),
    * and roles.json is used by legacy ADDROLE API command.
-<<<<<<< HEAD
-   * TODO: Deprecate and remove support for roles.json in an upcoming release.
-=======
->>>>>>> bf55ef08
    */
   public static final String NODE_ROLES = "/node_roles";
   public static final String ROLES = "/roles.json";
